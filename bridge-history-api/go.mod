module bridge-history-api

go 1.19

require (
	github.com/ethereum/go-ethereum v1.12.2
	github.com/gin-contrib/cors v1.4.0
	github.com/gin-gonic/gin v1.9.1
	github.com/mattn/go-colorable v0.1.13
	github.com/mattn/go-isatty v0.0.19
	github.com/modern-go/reflect2 v1.0.2
	github.com/pressly/goose/v3 v3.7.0
	github.com/stretchr/testify v1.8.3
	github.com/urfave/cli/v2 v2.25.7
	gorm.io/driver/postgres v1.5.0
	gorm.io/gorm v1.25.2
)

require (
	github.com/DataDog/zstd v1.5.2 // indirect
	github.com/VictoriaMetrics/fastcache v1.6.0 // indirect
	github.com/beorn7/perks v1.0.1 // indirect
	github.com/bits-and-blooms/bitset v1.7.0 // indirect
	github.com/btcsuite/btcd v0.20.1-beta // indirect
	github.com/btcsuite/btcd/btcec/v2 v2.3.2 // indirect
	github.com/bytedance/sonic v1.9.2 // indirect
	github.com/cespare/xxhash/v2 v2.2.0 // indirect
	github.com/chenzhuoyu/base64x v0.0.0-20221115062448-fe3a3abad311 // indirect
	github.com/cockroachdb/errors v1.9.1 // indirect
	github.com/cockroachdb/logtags v0.0.0-20230118201751-21c54148d20b // indirect
	github.com/cockroachdb/pebble v0.0.0-20230209160836-829675f94811 // indirect
	github.com/cockroachdb/redact v1.1.3 // indirect
	github.com/consensys/bavard v0.1.13 // indirect
	github.com/consensys/gnark-crypto v0.10.0 // indirect
	github.com/cpuguy83/go-md2man/v2 v2.0.2 // indirect
	github.com/crate-crypto/go-kzg-4844 v0.3.0 // indirect
	github.com/davecgh/go-spew v1.1.1 // indirect
	github.com/deckarep/golang-set/v2 v2.1.0 // indirect
	github.com/decred/dcrd/dcrec/secp256k1/v4 v4.2.0 // indirect
	github.com/deepmap/oapi-codegen v1.8.2 // indirect
	github.com/docker/docker v23.0.6+incompatible // indirect
	github.com/ethereum/c-kzg-4844 v0.3.1 // indirect
	github.com/fjl/memsize v0.0.0-20190710130421-bcb5799ab5e5 // indirect
	github.com/fsnotify/fsnotify v1.6.0 // indirect
	github.com/gabriel-vasile/mimetype v1.4.2 // indirect
	github.com/gballet/go-libpcsclite v0.0.0-20190607065134-2772fd86a8ff // indirect
	github.com/getsentry/sentry-go v0.18.0 // indirect
	github.com/gin-contrib/sse v0.1.0 // indirect
	github.com/go-ole/go-ole v1.2.6 // indirect
	github.com/go-playground/locales v0.14.1 // indirect
	github.com/go-playground/universal-translator v0.18.1 // indirect
	github.com/go-playground/validator/v10 v10.14.1 // indirect
	github.com/go-stack/stack v1.8.1 // indirect
	github.com/goccy/go-json v0.10.2 // indirect
	github.com/gofrs/flock v0.8.1 // indirect
	github.com/gogo/protobuf v1.3.2 // indirect
	github.com/golang-jwt/jwt/v4 v4.5.0 // indirect
	github.com/golang/protobuf v1.5.2 // indirect
	github.com/golang/snappy v0.0.5-0.20220116011046-fa5810519dcb // indirect
	github.com/google/uuid v1.3.0 // indirect
	github.com/gorilla/websocket v1.5.0 // indirect
	github.com/graph-gophers/graphql-go v1.3.0 // indirect
	github.com/hashicorp/go-bexpr v0.1.10 // indirect
	github.com/holiman/billy v0.0.0-20230718173358-1c7e68d277a7 // indirect
	github.com/holiman/bloomfilter/v2 v2.0.3 // indirect
	github.com/holiman/uint256 v1.2.3 // indirect
	github.com/huin/goupnp v1.0.3 // indirect
	github.com/influxdata/influxdb-client-go/v2 v2.4.0 // indirect
	github.com/influxdata/influxdb1-client v0.0.0-20220302092344-a9ab5670611c // indirect
	github.com/influxdata/line-protocol v0.0.0-20210311194329-9aa0e372d097 // indirect
	github.com/jackc/pgpassfile v1.0.0 // indirect
	github.com/jackc/pgservicefile v0.0.0-20221227161230-091c0ba34f0a // indirect
	github.com/jackc/pgx/v5 v5.3.1 // indirect
	github.com/jackpal/go-nat-pmp v1.0.2 // indirect
	github.com/jinzhu/inflection v1.0.0 // indirect
	github.com/jinzhu/now v1.1.5 // indirect
	github.com/json-iterator/go v1.1.12 // indirect
	github.com/klauspost/compress v1.16.0 // indirect
	github.com/klauspost/cpuid/v2 v2.2.5 // indirect
	github.com/kr/pretty v0.3.1 // indirect
	github.com/kr/text v0.2.0 // indirect
	github.com/leodido/go-urn v1.2.4 // indirect
	github.com/mattn/go-runewidth v0.0.14 // indirect
	github.com/matttproud/golang_protobuf_extensions v1.0.4 // indirect
	github.com/mitchellh/mapstructure v1.5.0 // indirect
	github.com/mitchellh/pointerstructure v1.2.0 // indirect
	github.com/mmcloughlin/addchain v0.4.0 // indirect
	github.com/modern-go/concurrent v0.0.0-20180306012644-bacd9c7ef1dd // indirect
	github.com/olekukonko/tablewriter v0.0.5 // indirect
	github.com/onsi/ginkgo v1.16.5 // indirect
	github.com/onsi/gomega v1.27.1 // indirect
	github.com/opentracing/opentracing-go v1.1.0 // indirect
	github.com/pelletier/go-toml/v2 v2.0.8 // indirect
	github.com/peterh/liner v1.1.1-0.20190123174540-a2c9a5303de7 // indirect
	github.com/pkg/errors v0.9.1 // indirect
	github.com/pmezard/go-difflib v1.0.0 // indirect
	github.com/prometheus/client_golang v1.14.0 // indirect
	github.com/prometheus/client_model v0.3.0 // indirect
	github.com/prometheus/common v0.39.0 // indirect
	github.com/prometheus/procfs v0.9.0 // indirect
	github.com/rivo/uniseg v0.4.4 // indirect
	github.com/rogpeppe/go-internal v1.10.0 // indirect
	github.com/rs/cors v1.7.0 // indirect
	github.com/russross/blackfriday/v2 v2.1.0 // indirect
	github.com/shirou/gopsutil v3.21.11+incompatible // indirect
	github.com/status-im/keycard-go v0.2.0 // indirect
	github.com/supranational/blst v0.3.11 // indirect
	github.com/syndtr/goleveldb v1.0.1-0.20210819022825-2ae1ddf74ef7 // indirect
	github.com/tklauser/go-sysconf v0.3.11 // indirect
	github.com/tklauser/numcpus v0.6.0 // indirect
	github.com/twitchyliquid64/golang-asm v0.15.1 // indirect
	github.com/tyler-smith/go-bip39 v1.1.0 // indirect
	github.com/ugorji/go/codec v1.2.11 // indirect
	github.com/xrash/smetrics v0.0.0-20201216005158-039620a65673 // indirect
	github.com/yusufpapurcu/wmi v1.2.2 // indirect
	golang.org/x/arch v0.4.0 // indirect
	golang.org/x/crypto v0.12.0 // indirect
<<<<<<< HEAD
	golang.org/x/exp v0.0.0-20230206171751-46f607a40771 // indirect
=======
	golang.org/x/exp v0.0.0-20230810033253-352e893a4cad // indirect
>>>>>>> 55658c6f
	golang.org/x/net v0.12.0 // indirect
	golang.org/x/sync v0.3.0 // indirect
	golang.org/x/sys v0.11.0 // indirect
	golang.org/x/text v0.12.0 // indirect
	golang.org/x/time v0.3.0 // indirect
	golang.org/x/tools v0.11.0 // indirect
	google.golang.org/protobuf v1.31.0 // indirect
	gopkg.in/natefinch/lumberjack.v2 v2.0.0 // indirect
	gopkg.in/natefinch/npipe.v2 v2.0.0-20160621034901-c1b8fa8bdcce // indirect
	gopkg.in/yaml.v2 v2.4.0 // indirect
	gopkg.in/yaml.v3 v3.0.1 // indirect
	rsc.io/tmplfunc v0.0.3 // indirect

)<|MERGE_RESOLUTION|>--- conflicted
+++ resolved
@@ -115,11 +115,7 @@
 	github.com/yusufpapurcu/wmi v1.2.2 // indirect
 	golang.org/x/arch v0.4.0 // indirect
 	golang.org/x/crypto v0.12.0 // indirect
-<<<<<<< HEAD
-	golang.org/x/exp v0.0.0-20230206171751-46f607a40771 // indirect
-=======
 	golang.org/x/exp v0.0.0-20230810033253-352e893a4cad // indirect
->>>>>>> 55658c6f
 	golang.org/x/net v0.12.0 // indirect
 	golang.org/x/sync v0.3.0 // indirect
 	golang.org/x/sys v0.11.0 // indirect
