--- conflicted
+++ resolved
@@ -16,11 +16,8 @@
 	orm.L1CrossMsgOrm
 	orm.L2CrossMsgOrm
 	orm.RelayedMsgOrm
-<<<<<<< HEAD
 	orm.L2SentMsgOrm
 	orm.BridgeBatchOrm
-=======
->>>>>>> a8b27067
 	GetTotalCrossMsgCountByAddress(sender string) (uint64, error)
 	GetCrossMsgsByAddressWithOffset(sender string, offset int64, limit int64) ([]*orm.CrossMsg, error)
 	GetDB() *sqlx.DB
@@ -73,12 +70,6 @@
 	var count uint64
 	row := o.DB.QueryRowx(`SELECT COUNT(*) FROM cross_message WHERE sender = $1 AND NOT is_deleted;`, sender)
 	if err := row.Scan(&count); err != nil {
-<<<<<<< HEAD
-		if errors.Is(err, sql.ErrNoRows) {
-			return 0, nil
-		}
-=======
->>>>>>> a8b27067
 		return 0, err
 	}
 	return count, nil
