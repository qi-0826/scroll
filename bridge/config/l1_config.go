package config

import "github.com/scroll-tech/go-ethereum/common"

// L1Config loads l1eth configuration items.
type L1Config struct {
	// Confirmations block height confirmations number.
	Confirmations uint64 `json:"confirmations"`
	// l1 eth node url.
	Endpoint string `json:"endpoint"`
	// The start height to sync event from layer 1
	StartHeight uint64 `json:"start_height"`
	// The messenger contract address deployed on layer 1 chain.
<<<<<<< HEAD
	L1MessengerAddress common.Address `json:"l1_messenger_address,omitempty"`
	// The message queue contract address deployed on layer 1 chain.
	L1MessageQueueAddress common.Address `json:"l1_message_queue_address,omitempty"`
=======
	L1MessengerAddress common.Address `json:"l1_messenger_address"`
	// The rollup contract address deployed on layer 1 chain.
	RollupContractAddress common.Address `json:"rollup_contract_address"`
>>>>>>> a78160dd
	// The relayer config
	RelayerConfig *RelayerConfig `json:"relayer_config"`
}<|MERGE_RESOLUTION|>--- conflicted
+++ resolved
@@ -11,15 +11,11 @@
 	// The start height to sync event from layer 1
 	StartHeight uint64 `json:"start_height"`
 	// The messenger contract address deployed on layer 1 chain.
-<<<<<<< HEAD
-	L1MessengerAddress common.Address `json:"l1_messenger_address,omitempty"`
-	// The message queue contract address deployed on layer 1 chain.
-	L1MessageQueueAddress common.Address `json:"l1_message_queue_address,omitempty"`
-=======
 	L1MessengerAddress common.Address `json:"l1_messenger_address"`
 	// The rollup contract address deployed on layer 1 chain.
 	RollupContractAddress common.Address `json:"rollup_contract_address"`
->>>>>>> a78160dd
+	// The message queue contract address deployed on layer 1 chain.
+	L1MessageQueueAddress common.Address `json:"l1_message_queue_address"`
 	// The relayer config
 	RelayerConfig *RelayerConfig `json:"relayer_config"`
 }