--- conflicted
+++ resolved
@@ -8,136 +8,6 @@
 	"scroll-tech/database"
 )
 
-<<<<<<< HEAD
-// SenderConfig The config for transaction sender
-type SenderConfig struct {
-	// The RPC endpoint of the ethereum or scroll public node.
-	Endpoint string `json:"endpoint"`
-	// The time to trigger check pending txs in sender.
-	CheckPendingTime uint64 `json:"check_pending_time"`
-	// The number of blocks to wait to escalate increase gas price of the transaction.
-	EscalateBlocks uint64 `json:"escalate_blocks"`
-	// The gap number between a block be confirmed and the latest block.
-	Confirmations uint64 `json:"confirmations"`
-	// The numerator of gas price escalate multiple.
-	EscalateMultipleNum uint64 `json:"escalate_multiple_num"`
-	// The denominator of gas price escalate multiple.
-	EscalateMultipleDen uint64 `json:"escalate_multiple_den"`
-	// The maximum gas price can be used to send transaction.
-	MaxGasPrice uint64 `json:"max_gas_price"`
-	// The transaction type to use: LegacyTx, AccessListTx, DynamicFeeTx
-	TxType string `json:"tx_type"`
-	// The min balance set for check and set balance for sender's accounts.
-	MinBalance *big.Int `json:"min_balance,omitempty"`
-}
-
-// L1Config loads l1eth configuration items.
-type L1Config struct {
-	// Confirmations block height confirmations number.
-	Confirmations uint64 `json:"confirmations"`
-	// l1 eth node url.
-	Endpoint string `json:"endpoint"`
-	// The start height to sync event from layer 1
-	StartHeight *big.Int `json:"start_height"`
-	// The messenger contract address deployed on layer 1 chain.
-	L1MessengerAddress common.Address `json:"l1_messenger_address,omitempty"`
-	// The relayer config
-	RelayerConfig *RelayerConfig `json:"relayer_config"`
-}
-
-// L2Config loads l2geth configuration items.
-type L2Config struct {
-	// Confirmations block height confirmations number.
-	Confirmations uint64 `json:"confirmations"`
-	// l2geth node url.
-	Endpoint string `json:"endpoint"`
-	// The messenger contract address deployed on layer 2 chain.
-	L2MessengerAddress common.Address `json:"l2_messenger_address,omitempty"`
-	// Proof generation frequency, generating proof every k blocks
-	ProofGenerationFreq uint64 `json:"proof_generation_freq"`
-	// Skip generating proof when that opcodes appeared
-	SkippedOpcodes map[string]struct{} `json:"-"`
-	// The relayer config
-	RelayerConfig *RelayerConfig `json:"relayer_config"`
-}
-
-// L2ConfigAlias L2Config alias name, designed just for unmarshal.
-type L2ConfigAlias L2Config
-
-// UnmarshalJSON unmarshal l2config.
-func (l2 *L2Config) UnmarshalJSON(input []byte) error {
-	var jsonConfig struct {
-		L2ConfigAlias
-		SkippedOpcodes []string `json:"skipped_opcodes"`
-	}
-	if err := json.Unmarshal(input, &jsonConfig); err != nil {
-		return err
-	}
-	*l2 = L2Config(jsonConfig.L2ConfigAlias)
-	l2.SkippedOpcodes = make(map[string]struct{}, len(jsonConfig.SkippedOpcodes))
-	for _, opcode := range jsonConfig.SkippedOpcodes {
-		l2.SkippedOpcodes[opcode] = struct{}{}
-	}
-	if 0 == l2.ProofGenerationFreq {
-		l2.ProofGenerationFreq = 1
-	}
-	return nil
-}
-
-// RelayerConfig loads relayer configuration items.
-// What we need to pay attention to is that
-// `MessageSenderPrivateKeys` and `RollupSenderPrivateKeys` cannot have common private keys.
-type RelayerConfig struct {
-	// RollupContractAddress store the rollup contract address.
-	RollupContractAddress common.Address `json:"rollup_contract_address,omitempty"`
-	// MessengerContractAddress store the scroll messenger contract address.
-	MessengerContractAddress common.Address `json:"messenger_contract_address"`
-	// sender config
-	SenderConfig *SenderConfig `json:"sender_config"`
-	// The private key of the relayer
-	MessageSenderPrivateKeys []*ecdsa.PrivateKey `json:"-"`
-	RollupSenderPrivateKeys  []*ecdsa.PrivateKey `json:"-"`
-}
-
-// RelayerConfigAlias RelayerConfig alias name
-type RelayerConfigAlias RelayerConfig
-
-// UnmarshalJSON unmarshal relayer_config struct.
-func (r *RelayerConfig) UnmarshalJSON(input []byte) error {
-	var jsonConfig struct {
-		RelayerConfigAlias
-		// The private key of the relayer
-		MessageSenderPrivateKeys []string `json:"message_sender_private_keys"`
-		RollupSenderPrivateKeys  []string `json:"roller_sender_private_keys,omitempty"`
-	}
-	if err := json.Unmarshal(input, &jsonConfig); err != nil {
-		return err
-	}
-
-	// Get messenger private key list.
-	*r = RelayerConfig(jsonConfig.RelayerConfigAlias)
-	for _, privStr := range jsonConfig.MessageSenderPrivateKeys {
-		priv, err := crypto.ToECDSA(common.FromHex(privStr))
-		if err != nil {
-			return fmt.Errorf("incorrect private_key_list format, err: %v", err)
-		}
-		r.MessageSenderPrivateKeys = append(r.MessageSenderPrivateKeys, priv)
-	}
-
-	// Get rollup private key
-	for _, privStr := range jsonConfig.RollupSenderPrivateKeys {
-		priv, err := crypto.ToECDSA(common.FromHex(privStr))
-		if err != nil {
-			return fmt.Errorf("incorrect roller_private_key format, err: %v", err)
-		}
-		r.RollupSenderPrivateKeys = append(r.RollupSenderPrivateKeys, priv)
-	}
-
-	return nil
-}
-
-=======
->>>>>>> c360cf52
 // Config load configuration items.
 type Config struct {
 	L1Config *L1Config          `json:"l1_config"`
