package l1

import (
	"context"
	"time"

	// not sure if this will make problems when relay with l1geth

	"github.com/scroll-tech/go-ethereum/accounts/abi"
	"github.com/scroll-tech/go-ethereum/crypto"
	"github.com/scroll-tech/go-ethereum/log"
	geth_metrics "github.com/scroll-tech/go-ethereum/metrics"

	"scroll-tech/common/types"
	"scroll-tech/common/utils"

	"scroll-tech/database"

	"scroll-tech/common/metrics"

	bridge_abi "scroll-tech/bridge/abi"
	"scroll-tech/bridge/config"
	"scroll-tech/bridge/sender"
)

var (
	bridgeL1MsgsRelayedTotalCounter          = geth_metrics.NewRegisteredCounter("bridge/l1/msgs/relayed/total", metrics.ScrollRegistry)
	bridgeL1MsgsRelayedConfirmedTotalCounter = geth_metrics.NewRegisteredCounter("bridge/l1/msgs/relayed/confirmed/total", metrics.ScrollRegistry)
)

const (
	gasPriceDiffPrecision = 1000000

	defaultGasPriceDiff = 50000 // 5%

	defaultMessageRelayMinGasLimit = 130000 // should be enough for both ERC20 and ETH relay
)

// Layer1Relayer is responsible for
//  1. fetch pending L1Message from db
//  2. relay pending message to layer 2 node
//
// Actions are triggered by new head from layer 1 geth node.
// @todo It's better to be triggered by watcher.
type Layer1Relayer struct {
	ctx context.Context

	db  database.OrmFactory
	cfg *config.RelayerConfig

	// channel used to communicate with transaction sender
	messageSender  *sender.Sender
	messageCh      <-chan *sender.Confirmation
	l2MessengerABI *abi.ABI

	gasOracleSender *sender.Sender
	gasOracleCh     <-chan *sender.Confirmation
	l1GasOracleABI  *abi.ABI

	minGasLimitForMessageRelay uint64

	lastGasPrice uint64
	minGasPrice  uint64
	gasPriceDiff uint64

	stopCh chan struct{}
}

// NewLayer1Relayer will return a new instance of Layer1RelayerClient
func NewLayer1Relayer(ctx context.Context, db database.OrmFactory, cfg *config.RelayerConfig) (*Layer1Relayer, error) {
	messageSender, err := sender.NewSender(ctx, cfg.SenderConfig, cfg.MessageSenderPrivateKeys)
	if err != nil {
		addr := crypto.PubkeyToAddress(cfg.MessageSenderPrivateKeys[0].PublicKey)
		log.Error("new MessageSender failed", "main address", addr.String(), "err", err)
		return nil, err
	}

	// @todo make sure only one sender is available
	gasOracleSender, err := sender.NewSender(ctx, cfg.SenderConfig, cfg.GasOracleSenderPrivateKeys)
	if err != nil {
		addr := crypto.PubkeyToAddress(cfg.GasOracleSenderPrivateKeys[0].PublicKey)
		log.Error("new GasOracleSender failed", "main address", addr.String(), "err", err)
		return nil, err
	}

	var minGasPrice uint64
	var gasPriceDiff uint64
	if cfg.GasOracleConfig != nil {
		minGasPrice = cfg.GasOracleConfig.MinGasPrice
		gasPriceDiff = cfg.GasOracleConfig.GasPriceDiff
	} else {
		minGasPrice = 0
		gasPriceDiff = defaultGasPriceDiff
	}

	minGasLimitForMessageRelay := uint64(defaultMessageRelayMinGasLimit)
	if cfg.MessageRelayMinGasLimit != 0 {
		minGasLimitForMessageRelay = cfg.MessageRelayMinGasLimit
	}

	relayer := &Layer1Relayer{
		ctx: ctx,
		db:  db,

		messageSender:  messageSender,
		messageCh:      messageSender.ConfirmChan(),
		l2MessengerABI: bridge_abi.L2ScrollMessengerABI,

		gasOracleSender: gasOracleSender,
		gasOracleCh:     gasOracleSender.ConfirmChan(),
		l1GasOracleABI:  bridge_abi.L1GasPriceOracleABI,

		minGasLimitForMessageRelay: minGasLimitForMessageRelay,

		minGasPrice:  minGasPrice,
		gasPriceDiff: gasPriceDiff,

		cfg:    cfg,
		stopCh: make(chan struct{}),
	}
	go relayer.confirmLoop(ctx)

	return relayer, nil
}

// Start the relayer process
func (r *Layer1Relayer) Start() {
	go func() {
		ctx, cancel := context.WithCancel(r.ctx)

<<<<<<< HEAD
		go func() {
			if err := r.checkSubmittedMessages(); err != nil {
				log.Error("failed to init layer1 submitted tx", "err", err)
=======
		go utils.Loop(ctx, 2*time.Second, r.ProcessSavedEvents)
		go utils.Loop(ctx, 2*time.Second, r.ProcessGasPriceOracle)

		go func(ctx context.Context) {
			for {
				select {
				case <-ctx.Done():
					return
				case cfm := <-r.messageCh:
					bridgeL1MsgsRelayedConfirmedTotalCounter.Inc(1)
					if !cfm.IsSuccessful {
						err := r.db.UpdateLayer1StatusAndLayer2Hash(r.ctx, cfm.ID, types.MsgRelayFailed, cfm.TxHash.String())
						if err != nil {
							log.Warn("UpdateLayer1StatusAndLayer2Hash failed", "err", err)
						}
						log.Warn("transaction confirmed but failed in layer2", "confirmation", cfm)
					} else {
						// @todo handle db error
						err := r.db.UpdateLayer1StatusAndLayer2Hash(r.ctx, cfm.ID, types.MsgConfirmed, cfm.TxHash.String())
						if err != nil {
							log.Warn("UpdateLayer1StatusAndLayer2Hash failed", "err", err)
						}
						log.Info("transaction confirmed in layer2", "confirmation", cfm)
					}
				case cfm := <-r.gasOracleCh:
					if !cfm.IsSuccessful {
						// @discuss: maybe make it pending again?
						err := r.db.UpdateL1GasOracleStatusAndOracleTxHash(r.ctx, cfm.ID, types.GasOracleFailed, cfm.TxHash.String())
						if err != nil {
							log.Warn("UpdateL1GasOracleStatusAndOracleTxHash failed", "err", err)
						}
						log.Warn("transaction confirmed but failed in layer2", "confirmation", cfm)
					} else {
						// @todo handle db error
						err := r.db.UpdateL1GasOracleStatusAndOracleTxHash(r.ctx, cfm.ID, types.GasOracleImported, cfm.TxHash.String())
						if err != nil {
							log.Warn("UpdateGasOracleStatusAndOracleTxHash failed", "err", err)
						}
						log.Info("transaction confirmed in layer2", "confirmation", cfm)
					}
				}
>>>>>>> 179c6ee9
			}
			// Wait until sender pool is clean.
			utils.TryTimes(-1, func() bool {
				return r.messageSender.PendingCount() == 0
			})
			go utils.Loop(ctx, 2*time.Second, r.ProcessSavedEvents)
		}()

		go utils.Loop(ctx, 2*time.Second, r.ProcessGasPriceOracle)

		<-r.stopCh
		cancel()
	}()
}

func (r *Layer1Relayer) confirmLoop(ctx context.Context) {
	for {
		select {
		case <-ctx.Done():
			return
		case cfm := <-r.messageCh:
			bridgeL1MsgsRelayedConfirmedTotalCounter.Inc(1)
			if !cfm.IsSuccessful {
				log.Warn("transaction confirmed but failed in layer2", "confirmation", cfm)
			} else {
				// @todo handle db error
				err := r.db.UpdateLayer1StatusAndLayer2Hash(r.ctx, cfm.ID, types.MsgConfirmed, cfm.TxHash.String())
				if err != nil {
					log.Warn("UpdateLayer1StatusAndLayer2Hash failed", "err", err)
				}
				log.Info("transaction confirmed in layer2", "confirmation", cfm)
			}
		case cfm := <-r.gasOracleCh:
			if !cfm.IsSuccessful {
				// @discuss: maybe make it pending again?
				err := r.db.UpdateL1GasOracleStatusAndOracleTxHash(r.ctx, cfm.ID, types.GasOracleFailed, cfm.TxHash.String())
				if err != nil {
					log.Warn("UpdateL1GasOracleStatusAndOracleTxHash failed", "err", err)
				}
				log.Warn("transaction confirmed but failed in layer2", "confirmation", cfm)
			} else {
				// @todo handle db error
				err := r.db.UpdateL1GasOracleStatusAndOracleTxHash(r.ctx, cfm.ID, types.GasOracleImported, cfm.TxHash.String())
				if err != nil {
					log.Warn("UpdateGasOracleStatusAndOracleTxHash failed", "err", err)
				}
				log.Info("transaction confirmed in layer2", "confirmation", cfm)
			}
		}
	}
}

// Stop the relayer module, for a graceful shutdown.
func (r *Layer1Relayer) Stop() {
	close(r.stopCh)
}<|MERGE_RESOLUTION|>--- conflicted
+++ resolved
@@ -128,53 +128,9 @@
 	go func() {
 		ctx, cancel := context.WithCancel(r.ctx)
 
-<<<<<<< HEAD
 		go func() {
 			if err := r.checkSubmittedMessages(); err != nil {
 				log.Error("failed to init layer1 submitted tx", "err", err)
-=======
-		go utils.Loop(ctx, 2*time.Second, r.ProcessSavedEvents)
-		go utils.Loop(ctx, 2*time.Second, r.ProcessGasPriceOracle)
-
-		go func(ctx context.Context) {
-			for {
-				select {
-				case <-ctx.Done():
-					return
-				case cfm := <-r.messageCh:
-					bridgeL1MsgsRelayedConfirmedTotalCounter.Inc(1)
-					if !cfm.IsSuccessful {
-						err := r.db.UpdateLayer1StatusAndLayer2Hash(r.ctx, cfm.ID, types.MsgRelayFailed, cfm.TxHash.String())
-						if err != nil {
-							log.Warn("UpdateLayer1StatusAndLayer2Hash failed", "err", err)
-						}
-						log.Warn("transaction confirmed but failed in layer2", "confirmation", cfm)
-					} else {
-						// @todo handle db error
-						err := r.db.UpdateLayer1StatusAndLayer2Hash(r.ctx, cfm.ID, types.MsgConfirmed, cfm.TxHash.String())
-						if err != nil {
-							log.Warn("UpdateLayer1StatusAndLayer2Hash failed", "err", err)
-						}
-						log.Info("transaction confirmed in layer2", "confirmation", cfm)
-					}
-				case cfm := <-r.gasOracleCh:
-					if !cfm.IsSuccessful {
-						// @discuss: maybe make it pending again?
-						err := r.db.UpdateL1GasOracleStatusAndOracleTxHash(r.ctx, cfm.ID, types.GasOracleFailed, cfm.TxHash.String())
-						if err != nil {
-							log.Warn("UpdateL1GasOracleStatusAndOracleTxHash failed", "err", err)
-						}
-						log.Warn("transaction confirmed but failed in layer2", "confirmation", cfm)
-					} else {
-						// @todo handle db error
-						err := r.db.UpdateL1GasOracleStatusAndOracleTxHash(r.ctx, cfm.ID, types.GasOracleImported, cfm.TxHash.String())
-						if err != nil {
-							log.Warn("UpdateGasOracleStatusAndOracleTxHash failed", "err", err)
-						}
-						log.Info("transaction confirmed in layer2", "confirmation", cfm)
-					}
-				}
->>>>>>> 179c6ee9
 			}
 			// Wait until sender pool is clean.
 			utils.TryTimes(-1, func() bool {
@@ -198,6 +154,10 @@
 		case cfm := <-r.messageCh:
 			bridgeL1MsgsRelayedConfirmedTotalCounter.Inc(1)
 			if !cfm.IsSuccessful {
+				err := r.db.UpdateLayer1StatusAndLayer2Hash(r.ctx, cfm.ID, types.MsgRelayFailed, cfm.TxHash.String())
+				if err != nil {
+					log.Warn("UpdateLayer1StatusAndLayer2Hash failed", "err", err)
+				}
 				log.Warn("transaction confirmed but failed in layer2", "confirmation", cfm)
 			} else {
 				// @todo handle db error
