--- conflicted
+++ resolved
@@ -51,10 +51,7 @@
 	github.com/xrash/smetrics v0.0.0-20201216005158-039620a65673 // indirect
 	github.com/yusufpapurcu/wmi v1.2.2 // indirect
 	golang.org/x/crypto v0.12.0 // indirect
-<<<<<<< HEAD
-=======
 	golang.org/x/sync v0.3.0 // indirect
->>>>>>> 55658c6f
 	golang.org/x/sys v0.11.0 // indirect
 	golang.org/x/time v0.3.0 // indirect
 	gopkg.in/check.v1 v1.0.0-20201130134442-10cb98267c6c // indirect
