package orm

import (
	"context"
	"fmt"
	"time"

	"github.com/google/uuid"
	"github.com/shopspring/decimal"
	"gorm.io/gorm"
	"gorm.io/gorm/clause"

	"scroll-tech/common/types"
	"scroll-tech/common/types/message"
	"scroll-tech/common/utils"
)

// ProverTask is assigned provers info of chunk/batch proof prover task
type ProverTask struct {
	db *gorm.DB `gorm:"column:-"`

	ID   int64     `json:"id" gorm:"column:id"`
	UUID uuid.UUID `json:"uuid" gorm:"column:uuid;type:uuid;default:gen_random_uuid()"`

	// prover
	ProverPublicKey string `json:"prover_public_key" gorm:"column:prover_public_key"`
	ProverName      string `json:"prover_name" gorm:"column:prover_name"`
	ProverVersion   string `json:"prover_version" gorm:"column:prover_version"`

	// task
	TaskID   string `json:"task_id" gorm:"column:task_id"`
	TaskType int16  `json:"task_type" gorm:"column:task_type;default:0"`

	// status
	ProvingStatus int16           `json:"proving_status" gorm:"column:proving_status;default:0"`
	FailureType   int16           `json:"failure_type" gorm:"column:failure_type;default:0"`
	Reward        decimal.Decimal `json:"reward" gorm:"column:reward;default:0;type:decimal(78)"`
	Proof         []byte          `json:"proof" gorm:"column:proof;default:NULL"`
	AssignedAt    time.Time       `json:"assigned_at" gorm:"assigned_at"`

	// metadata
	CreatedAt time.Time      `json:"created_at" gorm:"column:created_at"`
	UpdatedAt time.Time      `json:"updated_at" gorm:"column:updated_at"`
	DeletedAt gorm.DeletedAt `json:"deleted_at" gorm:"column:deleted_at"`
}

// NewProverTask creates a new ProverTask instance.
func NewProverTask(db *gorm.DB) *ProverTask {
	return &ProverTask{db: db}
}

// TableName returns the name of the "prover_task" table.
func (*ProverTask) TableName() string {
	return "prover_task"
}

// IsProverAssigned checks if a prover with the given public key has been assigned a task.
func (o *ProverTask) IsProverAssigned(ctx context.Context, publicKey string) (bool, error) {
	db := o.db.WithContext(ctx)
	var task ProverTask
	err := db.Where("prover_public_key = ? AND proving_status = ?", publicKey, types.ProverAssigned).First(&task).Error
	if err != nil {
		if err == gorm.ErrRecordNotFound {
			return false, nil
		}
		return false, err
	}
	return true, nil
}

// GetProverTasks get prover tasks
func (o *ProverTask) GetProverTasks(ctx context.Context, fields map[string]interface{}, orderByList []string, offset, limit int) ([]ProverTask, error) {
	db := o.db.WithContext(ctx)
	db = db.Model(&ProverTask{})

	for k, v := range fields {
		db = db.Where(k, v)
	}

	for _, orderBy := range orderByList {
		db = db.Order(orderBy)
	}

	if limit != 0 {
		db = db.Limit(limit)
	}

	if offset != 0 {
		db = db.Offset(offset)
	}

	var proverTasks []ProverTask
	if err := db.Find(&proverTasks).Error; err != nil {
		return nil, err
	}
	return proverTasks, nil
}

// GetProverTasksByHashes retrieves the ProverTask records associated with the specified hashes.
// The returned prover task objects are sorted in ascending order by their ids.
func (o *ProverTask) GetProverTasksByHashes(ctx context.Context, taskType message.ProofType, hashes []string) ([]*ProverTask, error) {
	if len(hashes) == 0 {
		return nil, nil
	}

	db := o.db.WithContext(ctx)
	db = db.Model(&ProverTask{})
	db = db.Where("task_type", int(taskType))
	db = db.Where("task_id IN ?", hashes)
	db = db.Order("id asc")

	var proverTasks []*ProverTask
	if err := db.Find(&proverTasks).Error; err != nil {
		return nil, fmt.Errorf("ProverTask.GetProverTasksByHashes error: %w, hashes: %v", err, hashes)
	}
	return proverTasks, nil
}

// GetAssignedProverTaskByTaskIDAndProver get prover task taskID and public key
// TODO: when prover all upgrade need DEPRECATED this function
func (o *ProverTask) GetAssignedProverTaskByTaskIDAndProver(ctx context.Context, taskType message.ProofType, taskID, proverPublicKey, proverVersion string) (*ProverTask, error) {
	db := o.db.WithContext(ctx)
	db = db.Model(&ProverTask{})
	db = db.Where("task_type", int(taskType))
	db = db.Where("task_id", taskID)
	db = db.Where("prover_public_key", proverPublicKey)
	db = db.Where("prover_version", proverVersion)
	db = db.Where("proving_status", types.ProverAssigned)

	var proverTask ProverTask
	err := db.First(&proverTask).Error
	if err != nil {
		return nil, fmt.Errorf("ProverTask.GetProverTaskByTaskIDAndProver err:%w, taskID:%s, pubkey:%s, prover_version:%s", err, taskID, proverPublicKey, proverVersion)
	}
	return &proverTask, nil
}

<<<<<<< HEAD
// GetProverTaskByUUIDAndPublicKey get prover task taskID by uuid and public key
func (o *ProverTask) GetProverTaskByUUIDAndPublicKey(ctx context.Context, uuid, publicKey string) (*ProverTask, error) {
	db := o.db.WithContext(ctx)
	db = db.Model(&ProverTask{})
	db = db.Where("uuid", uuid)
	db = db.Where("prover_public_key", publicKey)

	var proverTask ProverTask
	err := db.First(&proverTask).Error
	if err != nil {
		return nil, fmt.Errorf("ProverTask.GetProverTaskByUUID err:%w, uuid:%s publicKey:%s", err, uuid, publicKey)
	}
	return &proverTask, nil
}

// GetValidOrAssignedTaskOfOtherProvers get the chunk/batch task assigned other provers
func (o *ProverTask) GetValidOrAssignedTaskOfOtherProvers(ctx context.Context, taskType message.ProofType, taskID, proverPublicKey string) ([]ProverTask, error) {
=======
// GetAssignedTaskOfOtherProvers get the chunk/batch task assigned other provers
func (o *ProverTask) GetAssignedTaskOfOtherProvers(ctx context.Context, taskType message.ProofType, taskID, proverPublicKey string) ([]ProverTask, error) {
>>>>>>> ae2f62df
	db := o.db.WithContext(ctx)
	db = db.Model(&ProverTask{})
	db = db.Where("task_type", int(taskType))
	db = db.Where("task_id", taskID)
	db = db.Where("prover_public_key != ?", proverPublicKey)
	db = db.Where("proving_status = ?", int(types.ProverAssigned))

	var proverTasks []ProverTask
	if err := db.Find(&proverTasks).Error; err != nil {
		return nil, fmt.Errorf("ProverTask.GetAssignedProverTask error: %w, taskID: %v", err, taskID)
	}
	return proverTasks, nil
}

// GetProvingStatusByTaskID retrieves the proving status of a prover task
func (o *ProverTask) GetProvingStatusByTaskID(ctx context.Context, taskType message.ProofType, taskID string) (types.ProverProveStatus, error) {
	db := o.db.WithContext(ctx)
	db = db.Model(&ProverTask{})
	db = db.Select("proving_status")
	db = db.Where("task_type", int(taskType))
	db = db.Where("task_id = ?", taskID)

	var proverTask ProverTask
	if err := db.Find(&proverTask).Error; err != nil {
		return types.ProverProofInvalid, fmt.Errorf("ProverTask.GetProvingStatusByTaskID error: %w, taskID: %v", err, taskID)
	}
	return types.ProverProveStatus(proverTask.ProvingStatus), nil
}

// GetTimeoutAssignedProverTasks get the timeout and assigned proving_status prover task
func (o *ProverTask) GetTimeoutAssignedProverTasks(ctx context.Context, limit int, taskType message.ProofType, timeout time.Duration) ([]ProverTask, error) {
	db := o.db.WithContext(ctx)
	db = db.Model(&ProverTask{})
	db = db.Where("proving_status", int(types.ProverAssigned))
	db = db.Where("task_type", int(taskType))
	db = db.Where("assigned_at < ?", utils.NowUTC().Add(-timeout))
	db = db.Limit(limit)

	var proverTasks []ProverTask
	err := db.Find(&proverTasks).Error
	if err != nil {
		return nil, fmt.Errorf("ProverTask.GetAssignedProverTasks error:%w", err)
	}
	return proverTasks, nil
}

// TaskTimeoutMoreThanOnce get the timeout twice task. a temp design
func (o *ProverTask) TaskTimeoutMoreThanOnce(ctx context.Context, taskType message.ProofType, taskID string) bool {
	db := o.db.WithContext(ctx)
	db = db.Model(&ProverTask{})
	db = db.Where("task_type", int(taskType))
	db = db.Where("task_id", taskID)
	db = db.Where("proving_status", int(types.ProverProofInvalid))

	var count int64
	if err := db.Count(&count).Error; err != nil {
		return true
	}

	if count >= 1 {
		return true
	}

	return false
}

// InsertProverTask insert a prover Task record
func (o *ProverTask) InsertProverTask(ctx context.Context, proverTask *ProverTask, dbTX ...*gorm.DB) error {
	db := o.db.WithContext(ctx)
	if len(dbTX) > 0 && dbTX[0] != nil {
		db = dbTX[0]
	}
	db = db.Clauses(clause.Returning{})
	db = db.Model(&ProverTask{})
	if err := db.Create(proverTask).Error; err != nil {
		return fmt.Errorf("ProverTask.InsertProverTask error: %w, prover task: %v", err, proverTask)
	}
	return nil
}

// UpdateProverTaskProof update the prover task's proof
func (o *ProverTask) UpdateProverTaskProof(ctx context.Context, uuid uuid.UUID, proof []byte) error {
	db := o.db
	db = db.WithContext(ctx)
	db = db.Model(&ProverTask{})
	db = db.Where("uuid = ?", uuid)
	if err := db.Update("proof", proof).Error; err != nil {
		return fmt.Errorf("ProverTask.UpdateProverTaskProof error: %w, uuid: %v", err, uuid)
	}
	return nil
}

// UpdateProverTaskProvingStatus updates the proving_status of a specific ProverTask record.
func (o *ProverTask) UpdateProverTaskProvingStatus(ctx context.Context, uuid uuid.UUID, status types.ProverProveStatus, dbTX ...*gorm.DB) error {
	db := o.db
	if len(dbTX) > 0 && dbTX[0] != nil {
		db = dbTX[0]
	}
	db = db.WithContext(ctx)
	db = db.Model(&ProverTask{})
	db = db.Where("uuid = ?", uuid)

	if err := db.Update("proving_status", status).Error; err != nil {
		return fmt.Errorf("ProverTask.UpdateProverTaskProvingStatus error: %w, uuid:%s, status: %v", err, uuid, status.String())
	}
	return nil
}

// UpdateProverTaskFailureType update the prover task failure type
func (o *ProverTask) UpdateProverTaskFailureType(ctx context.Context, uuid uuid.UUID, failureType types.ProverTaskFailureType, dbTX ...*gorm.DB) error {
	db := o.db
	if len(dbTX) > 0 && dbTX[0] != nil {
		db = dbTX[0]
	}
	db = db.WithContext(ctx)
	db = db.Model(&ProverTask{})
	db = db.Where("uuid", uuid)
	if err := db.Update("failure_type", int(failureType)).Error; err != nil {
		return fmt.Errorf("ProverTask.UpdateProverTaskFailureType error: %w, uuid:%s, failure type: %v", err, uuid.String(), failureType.String())
	}
	return nil
}<|MERGE_RESOLUTION|>--- conflicted
+++ resolved
@@ -135,7 +135,6 @@
 	return &proverTask, nil
 }
 
-<<<<<<< HEAD
 // GetProverTaskByUUIDAndPublicKey get prover task taskID by uuid and public key
 func (o *ProverTask) GetProverTaskByUUIDAndPublicKey(ctx context.Context, uuid, publicKey string) (*ProverTask, error) {
 	db := o.db.WithContext(ctx)
@@ -151,12 +150,8 @@
 	return &proverTask, nil
 }
 
-// GetValidOrAssignedTaskOfOtherProvers get the chunk/batch task assigned other provers
-func (o *ProverTask) GetValidOrAssignedTaskOfOtherProvers(ctx context.Context, taskType message.ProofType, taskID, proverPublicKey string) ([]ProverTask, error) {
-=======
 // GetAssignedTaskOfOtherProvers get the chunk/batch task assigned other provers
 func (o *ProverTask) GetAssignedTaskOfOtherProvers(ctx context.Context, taskType message.ProofType, taskID, proverPublicKey string) ([]ProverTask, error) {
->>>>>>> ae2f62df
 	db := o.db.WithContext(ctx)
 	db = db.Model(&ProverTask{})
 	db = db.Where("task_type", int(taskType))
