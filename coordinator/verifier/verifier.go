--- conflicted
+++ resolved
@@ -12,13 +12,10 @@
 	"encoding/json"
 	"unsafe"
 
-<<<<<<< HEAD
 	"github.com/scroll-tech/go-ethereum/log"
 
 	"scroll-tech/coordinator/config"
 
-=======
->>>>>>> f2084fff
 	"scroll-tech/common/message"
 )
 
@@ -46,19 +43,10 @@
 
 // VerifyProof Verify a ZkProof by marshaling it and sending it to the Halo2 Verifier.
 func (v *Verifier) VerifyProof(proof *message.AggProof) (bool, error) {
-<<<<<<< HEAD
 	if v.cfg.MockMode {
 		log.Info("Verifier disabled, VerifyProof skipped")
 		return true, nil
-=======
-	buf, err := proof.Marshal()
-	if err != nil {
-		return false, err
-	}
 
-	if _, err := v.conn.Write(buf); err != nil {
-		return false, err
->>>>>>> f2084fff
 	}
 	buf, err := json.Marshal(proof)
 	if err != nil {
