//go:build !mock_prover

//nolint:typecheck
package prover

/*
#cgo LDFLAGS: ${SRCDIR}/interface/libzkp.a -lm -ldl
#cgo gpu LDFLAGS: ${SRCDIR}/interface/libzkp.a -lm -ldl -lgmp -lstdc++ -lprocps -L/usr/local/cuda/lib64/ -lcudart
#include <stdlib.h>
#include "./interface/zkp.h"
*/
import "C" //nolint:typecheck

import (
	"encoding/json"
	"unsafe"

	"github.com/scroll-tech/go-ethereum/log"

	"github.com/scroll-tech/go-ethereum/core/types"

	"scroll-tech/common/message"

	"scroll-tech/roller/config"
)

// Prover sends block-traces to rust-prover through ffi and get back the zk-proof.
type Prover struct {
	cfg *config.ProverConfig
}

// NewProver inits a Prover object.
func NewProver(cfg *config.ProverConfig) (*Prover, error) {
	paramsPathStr := C.CString(cfg.ParamsPath)
	seedPathStr := C.CString(cfg.SeedPath)
	defer func() {
		C.free(unsafe.Pointer(paramsPathStr))
		C.free(unsafe.Pointer(seedPathStr))
	}()
	C.init_prover(paramsPathStr, seedPathStr)

	return &Prover{cfg: cfg}, nil
}

// Prove call rust ffi to generate proof, if first failed, try again.
func (p *Prover) Prove(traces []*types.BlockTrace) (*message.AggProof, error) {
	return p.prove(traces)
}

func (p *Prover) prove(traces []*types.BlockTrace) (*message.AggProof, error) {
<<<<<<< HEAD
	if p.cfg.MockMode {
		log.Info("Prover disabled, prove skipped")
		return &message.AggProof{}, nil
	}

=======
>>>>>>> 98cd1496
	tracesByt, err := json.Marshal(traces)
	if err != nil {
		return nil, err
	}
	tracesStr := C.CString(string(tracesByt))

	defer func() {
		C.free(unsafe.Pointer(tracesStr))
	}()
	cProof := C.create_agg_proof_multi(tracesStr)
	proof := C.GoString(cProof)
	zkProof := &message.AggProof{}
	err = json.Unmarshal([]byte(proof), zkProof)
	return zkProof, err
}<|MERGE_RESOLUTION|>--- conflicted
+++ resolved
@@ -14,8 +14,6 @@
 import (
 	"encoding/json"
 	"unsafe"
-
-	"github.com/scroll-tech/go-ethereum/log"
 
 	"github.com/scroll-tech/go-ethereum/core/types"
 
@@ -48,14 +46,6 @@
 }
 
 func (p *Prover) prove(traces []*types.BlockTrace) (*message.AggProof, error) {
-<<<<<<< HEAD
-	if p.cfg.MockMode {
-		log.Info("Prover disabled, prove skipped")
-		return &message.AggProof{}, nil
-	}
-
-=======
->>>>>>> 98cd1496
 	tracesByt, err := json.Marshal(traces)
 	if err != nil {
 		return nil, err
